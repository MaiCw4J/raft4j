--- conflicted
+++ resolved
@@ -1,13 +1,7 @@
 package com.stephen;
 
-import com.google.protobuf.ByteString;
-import com.stephen.constanst.CandidacyStatus;
-import com.stephen.constanst.Globals;
 import com.stephen.constanst.StateRole;
 import com.stephen.exception.PanicException;
-import com.stephen.exception.RaftError;
-import com.stephen.exception.RaftErrorException;
-import com.stephen.progress.Progress;
 import com.stephen.progress.ProgressSet;
 import com.stephen.raft.SoftState;
 import eraftpb.Eraftpb;
@@ -16,36 +10,15 @@
 
 import java.util.List;
 import java.util.Map;
-import java.util.Optional;
-import java.util.Random;
-import java.util.concurrent.atomic.AtomicInteger;
-import java.util.stream.Collectors;
-
-import static com.stephen.constanst.Globals.INVALID_ID;
-import static com.stephen.constanst.Globals.INVALID_INDEX;
+
 import static eraftpb.Eraftpb.MessageType.*;
 
-@SuppressWarnings("StatementWithEmptyBody")
 @Slf4j
-<<<<<<< HEAD
-public class Raft  {
-
-    // CAMPAIGN_PRE_ELECTION represents the first phase of a normal election when
-    // Config.pre_vote is true.
-    private static final ByteString CAMPAIGN_PRE_ELECTION = ByteString.copyFromUtf8("CampaignPreElection");
-
-    // CAMPAIGN_ELECTION represents a normal (time-based) election (the second phase
-    // of the election when Config.pre_vote is true).
-    private static final ByteString CAMPAIGN_ELECTION = ByteString.copyFromUtf8("CampaignElection");
-
-    // CAMPAIGN_TRANSFER represents the type of leader transfer.
-    private static final ByteString CAMPAIGN_TRANSFER = ByteString.copyFromUtf8("CampaignTransfer");
-=======
 @Data
 public class Raft {
->>>>>>> b5841a1a
 
     /// The current election term.
+//    pub term: u64,
     private long term;
 
     /// Which peer this raft is voting for.
@@ -56,13 +29,13 @@
 
     /// The current read states.
 //    pub read_states: Vec<ReadState>,
-    private List<ReadState> readStates;
+//    private List<ReadState> readStates;
 
     /// The persistent log.
     private RaftLog raftLog;
 
     /// The maximum number of messages that can be inflight.
-    private int maxInflight;
+    private long maxInflight;
 
     /// The maximum length (in bytes) of all the entries.
     private long maxMsgSize;
@@ -112,17 +85,17 @@
     private long pendingConfIndex;
 
     /// The queue of read-only requests.
-    private ReadOnly readOnly;
+//    pub read_only: ReadOnly,
 
     /// Ticks since it reached last electionTimeout when it is leader or candidate.
     /// Number of ticks since it reached last electionTimeout or received a
     /// valid message from current leader when it is a follower.
-    private int electionElapsed;
+    private long electionElapsed;
 
 
     /// Number of ticks since it reached last heartbeatTimeout.
     /// only leader keeps heartbeatElapsed.
-    private int heartbeatElapsed;
+    private long heartbeatElapsed;
 
 
     /// Whether to check the quorum
@@ -146,25 +119,21 @@
     // randomized_election_timeout is a random number between
     // [min_election_timeout, max_election_timeout - 1]. It gets reset
     // when raft changes its state to follower or candidate.
-    private int randomizedElectionTimeout;
-    private int min_electionTimeout;
-    private int max_electionTimeout;
+    private long randomizedElectionTimeout;
+    private long min_electionTimeout;
+    private long max_electionTimeout;
 
     private QuorumFunction quorumFunction;
 
 
     private Eraftpb.Message newMessage(long to, Eraftpb.MessageType fieldType, Long from) {
-        return newMessageBuilder(to, fieldType, from).build();
-    }
-
-    private Eraftpb.Message.Builder newMessageBuilder(long to, Eraftpb.MessageType fieldType, Long from) {
         var builder = Eraftpb.Message.newBuilder()
                 .setTo(to)
                 .setMsgType(fieldType);
         if (from != null) {
             builder.setFrom(from);
         }
-        return builder;
+        return builder.build();
     }
 
     /// Maps vote and pre_vote message types to their correspond responses.
@@ -178,11 +147,13 @@
 
 
     // send persists state to stable storage and then sends to its mailbox.
-    public void send(Eraftpb.Message.Builder builder) {
-        var type = builder.getMsgType();
+    public void send(Eraftpb.Message message) {
+
+        var type = message.getMsgType();
+
         switch (type) {
             case MsgRequestVote, MsgRequestPreVote, MsgRequestVoteResponse, MsgRequestPreVoteResponse -> {
-                if (builder.getTerm() == 0) {
+                if (message.getTerm() == 0) {
                     // All {pre-,}campaign messages need to have the term set when
                     // sending.
                     // - MsgVote: m.Term is the term the node is campaigning for,
@@ -199,954 +170,22 @@
                 }
             }
             default -> {
-                if (builder.getTerm() != 0) {
-                    throw new PanicException(log, "term should not be set when sending {:?} (was {})", type.name(), builder.getTerm());
+                var messageTerm = message.getTerm();
+                if (messageTerm != 0) {
+                    throw new PanicException(log, "term should not be set when sending {:?} (was {})", type.name(), messageTerm);
                 }
+
                 // do not attach term to MsgPropose, MsgReadIndex
                 // proposals are a way to forward to the leader and
                 // should be treated as local message.
                 // MsgReadIndex is also forwarded to leader.
                 if (type != MsgPropose && type != MsgReadIndex) {
-                    builder.setTerm(this.term);
+//                    m.term = self.term;
                 }
+
             }
         }
-        this.msgs.add(builder.build());
-    }
-
-    private boolean prepareSendSnapshot(Eraftpb.Message.Builder builder, Progress pr, long to) {
-        if (pr.isRecentActive()) {
-            log.info("ignore sending snapshot to {} since it is not recently active", to);
-            return false;
-        }
-
-        builder.setMsgType(MsgSnapshot);
-
-        try {
-            var snapshot = this.raftLog.snapshot(pr.getPendingRequestSnapshot());
-
-            if (snapshot.getMetadata().getIndex() == 0) {
-                throw new PanicException(log, "need non-empty snapshot");
-            }
-
-            builder.setSnapshot(snapshot);
-            var snapshotIdx = snapshot.getMetadata().getIndex();
-            if (log.isDebugEnabled()) {
-                log.debug("[firstIndex: {}, commit: {}] sent snapshot[index: {}, term: {}] to {}",
-                        this.raftLog.firstIndex(),
-                        this.raftLog.getCommitted(),
-                        snapshotIdx,
-                        snapshot.getMetadata().getTerm(),
-                        to);
-            }
-
-            pr.becomeSnapshot(snapshotIdx);
-
-            if (log.isDebugEnabled()) {
-                log.debug("paused sending replication messages to {}", to);
-            }
-
-            return true;
-        } catch (RaftErrorException e) {
-            if (e.getError() == RaftError.Storage_SnapshotTemporarilyUnavailable) {
-                log.info("failed to send snapshot to {} because snapshot is temporarily unavailable", to);
-                return false;
-            } else {
-                throw new PanicException(log, "unexpected error", e);
-            }
-        }
-    }
-
-
-    /// Sends RPC, with entries to the given peer.
-    public void sendAppend(long to, Progress pr) {
-        if (pr.isPaused()) {
-            return;
-        }
-
-        var builder = Eraftpb.Message.newBuilder().setTo(to);
-
-        if (pr.getPendingRequestSnapshot() != Globals.INVALID_INDEX) {
-            // Check pending request snapshot first to avoid unnecessary loading entries.
-            if (!this.prepareSendSnapshot(builder, pr, to)) {
-                return;
-            }
-        } else {
-            try {
-                var term = this.raftLog.term(pr.getNextIdx() - 1);
-                var entries = this.raftLog.entries(pr.getNextIdx(), this.maxMsgSize);
-
-                if (this.batchAppend && this.tryBatching(to, pr, entries)) {
-                    return;
-                }
-
-                this.prepareSendEntries(builder, pr, term, entries);
-            } catch (RaftErrorException e) {
-                // send snapshot if we failed to get term or entries.
-                if (!this.prepareSendSnapshot(builder, pr, to)) {
-                    return;
-                }
-            }
-        }
-
-        this.send(builder);
-    }
-
-    private void prepareSendEntries(Eraftpb.Message.Builder builder, Progress pr, long term, List<Eraftpb.Entry> entries) {
-        builder.setMsgType(MsgAppend)
-                .setIndex(pr.getNextIdx() - 1)
-                .setLogTerm(term)
-                .setCommit(this.raftLog.getCommitted());
-        if ($.isNotEmpty(entries)) {
-            for (int i = 0; i < entries.size(); i++) {
-                builder.setEntries(i, entries.get(i));
-            }
-
-            var last = entries.get(entries.size() - 1).getIndex();
-            pr.updateState(last);
-        }
-    }
-
-
-    private boolean tryBatching(long to, Progress pr, List<Eraftpb.Entry> entries) {
-        // if MsgAppend for the receiver already exists, try_batching
-        // will append the entries to the existing MsgAppend
-        for (int i = 0; i < this.msgs.size(); i++) {
-            var msg = msgs.get(i);
-            if (msg.getMsgType() == MsgAppend && msg.getTo() == to) {
-                var builder = msg.toBuilder();
-                if (entries != null && !entries.isEmpty()) {
-                    if (!$.isContinuousEntries(msg, entries)) {
-                        return false;
-                    }
-
-                    var batchedEntries = builder.getEntriesList();
-                    batchedEntries.addAll(entries);
-
-                    var lastIdx = batchedEntries.get(batchedEntries.size() - 1).getIndex();
-                    pr.updateState(lastIdx);
-                }
-                msgs.set(i, builder.build());
-                break;
-            }
-        }
-        return true;
-    }
-
-
-    /// Returns true to indicate that there will probably be some readiness need to be handled.
-    public boolean tick() {
-        return switch (this.state) {
-            case Leader -> this.tickHeartbeat();
-            case Follower, PreCandidate, Candidate -> this.tickElection();
-        };
-    }
-
-    // TODO: revoke pub when there is a better way to test.
-    /// Run by followers and candidates after self.election_timeout.
-    ///
-    /// Returns true to indicate that there will probably be some readiness need to be handled.
-    private boolean tickElection() {
-        this.electionElapsed++;
-        if (!this.passElectionTimeout() || !this.promotable) {
-            return false;
-        }
-
-        this.electionElapsed = 0;
-        var msg = newMessage(INVALID_ID, MsgHup, this.id);
-
-//        let _ = self.step(m);
-        return true;
-    }
-
-    // tick_heartbeat is run by leaders to send a MsgBeat after self.heartbeat_timeout.
-    // Returns true to indicate that there will probably be some readiness need to be handled.
-    private boolean tickHeartbeat() {
-        this.heartbeatElapsed++;
-        this.electionElapsed++;
-
-        boolean hasReady = false;
-        if (this.electionElapsed >= this.electionTimeout) {
-            this.electionElapsed = 0;
-            if (this.checkQuorum) {
-                var quorumMsg = newMessage(INVALID_ID, MsgCheckQuorum, this.id);
-                hasReady = true;
-//                let _ = self.step(m);
-            }
-            if (this.state == StateRole.Leader && this.leadTransferee != null) {
-                this.abortLeaderTransfer();
-            }
-        }
-
-        if (this.state != StateRole.Leader) {
-            return hasReady;
-        }
-
-        if (this.heartbeatElapsed > this.heartbeatTimeout) {
-            this.heartbeatElapsed = 0;
-            hasReady = true;
-            var beatMsg = newMessage(INVALID_ID, MsgBeat, this.id);
-//            let _ = self.step(m);
-        }
-        return hasReady;
-    }
-
-    /// `pass_election_timeout` returns true iff `election_elapsed` is greater
-    /// than or equal to the randomized election timeout in
-    /// [`election_timeout`, 2 * `election_timeout` - 1].
-    public boolean passElectionTimeout() {
-        return this.electionElapsed >= this.randomizedElectionTimeout;
-    }
-
-    public void abortLeaderTransfer() {
-        this.leadTransferee = null;
-    }
-
-    /// Steps the raft along via a message. This should be called every time your raft receives a
-    /// message from a peer.
-    public void step(Eraftpb.Message m) throws RaftErrorException {
-        var msgType = m.getMsgType();
-        // Handle the message term, which may result in our stepping down to a follower.
-        if (m.getTerm() == 0) {
-            // local message
-        } else if (m.getTerm() > this.term) {
-
-            if (msgType == MsgRequestVote || msgType == MsgRequestPreVote) {
-
-                boolean force = CAMPAIGN_TRANSFER.equals(m.getContext());
-                boolean inLease = this.checkQuorum &&
-                        this.leaderId != INVALID_ID &&
-                        this.electionElapsed < this.electionTimeout;
-                if (!force && inLease) {
-                    // if a server receives RequestVote request within the minimum election
-                    // timeout of hearing from a current leader, it does not update its term
-                    // or grant its vote
-                    //
-                    // This is included in the 3rd concern for Joint Consensus, where if another
-                    // peer is removed from the cluster it may try to hold elections and disrupt
-                    // stability.
-                    log.info("[log term: {}, index: {}, vote: {}] ignored vote from {} " +
-                                    "[log term: {}, index: {}]: lease is not expired; " +
-                                    "term {}, remaining ticks {}, msg type {}",
-                            this.raftLog.lastTerm(),
-                            this.raftLog.lastIndex(),
-                            this.vote,
-                            m.getFrom(),
-                            m.getLogTerm(),
-                            m.getIndex(),
-                            this.term,
-                            this.electionTimeout - this.electionElapsed,
-                            msgType);
-                    return;
-                }
-            }
-
-            if (msgType == MsgRequestPreVote || (msgType == MsgRequestPreVoteResponse && !m.getReject())) {
-                // For a pre-vote request:
-                // Never change our term in response to a pre-vote request.
-                //
-                // For a pre-vote response with pre-vote granted:
-                // We send pre-vote requests with a term in our future. If the
-                // pre-vote is granted, we will increment our term when we get a
-                // quorum. If it is not, the term comes from the node that
-                // rejected our vote so we should become a follower at the new
-                // term.
-            } else {
-                log.info("received a message with higher term from {}, term {}, message_term {}, msg type {}",
-                        m.getFrom(),
-                        this.term,
-                        m.getTerm(),
-                        m.getMsgType());
-
-                var from = switch (msgType) {
-                    case MsgAppend, MsgHeartbeat, MsgSnapshot -> m.getFrom();
-                    default -> INVALID_ID;
-                };
-
-                this.becomeFollower(m.getTerm(), from);
-            }
-        } else if (m.getTerm() < this.term) {
-            if (this.checkQuorum || this.preVote && (msgType == MsgHeartbeat || msgType == MsgAppend)) {
-                // We have received messages from a leader at a lower term. It is possible
-                // that these messages were simply delayed in the network, but this could
-                // also mean that this node has advanced its term number during a network
-                // partition, and it is now unable to either win an election or to rejoin
-                // the majority on the old term. If checkQuorum is false, this will be
-                // handled by incrementing term numbers in response to MsgVote with a higher
-                // term, but if checkQuorum is true we may not advance the term on MsgVote and
-                // must generate other messages to advance the term. The net result of these
-                // two features is to minimize the disruption caused by nodes that have been
-                // removed from the cluster's configuration: a removed node will send MsgVotes
-                // which will be ignored, but it will not receive MsgApp or MsgHeartbeat, so it
-                // will not create disruptive term increases, by notifying leader of this node's
-                // activeness.
-                // The above comments also true for Pre-Vote
-                //
-                // When follower gets isolated, it soon starts an election ending
-                // up with a higher term than leader, although it won't receive enough
-                // votes to win the election. When it regains connectivity, this response
-                // with "pb.MsgAppResp" of higher term would force leader to step down.
-                // However, this disruption is inevitable to free this stuck node with
-                // fresh election. This can be prevented with Pre-Vote phase.
-                var resp = newMessageBuilder(m.getFrom(), MsgAppendResponse, null);
-                this.send(resp);
-            } else if (msgType == MsgRequestPreVote) {
-                // Before pre_vote enable, there may be a recieving candidate with higher term,
-                // but less log. After update to pre_vote, the cluster may deadlock if
-                // we drop messages with a lower term.
-                log.info("{} [log_term: {}, index: {}, vote: {}] rejected {} from {} [log_term: {}, index: {}] at term {}",
-                        this.id,
-                        this.raftLog.lastTerm(),
-                        this.raftLog.lastIndex(),
-                        this.vote,
-                        msgType,
-                        m.getFrom(),
-                        m.getLogTerm(),
-                        m.getIndex(),
-                        this.term);
-
-                var builder = newMessageBuilder(m.getFrom(), MsgRequestPreVoteResponse, null)
-                        .setTerm(this.term).setReject(true);
-                this.send(builder);
-            } else {
-                // ignore other cases
-                log.info("ignored a message with lower term from {}, term {}, msg type {}, msg term {}",
-                        m.getFrom(),
-                        this.term,
-                        msgType,
-                        m.getTerm());
-            }
-            return;
-        }
-
-        switch (msgType) {
-            case MsgHup -> this.hup(false);
-            case MsgRequestVote, MsgRequestPreVote -> {
-                // We can vote if this is a repeat of a vote we've already cast...
-                boolean canVote = (this.vote == m.getFrom()) ||
-                        // ...we haven't voted and we don't think there's a leader yet in this term...
-                        (this.vote == INVALID_ID && this.leaderId == INVALID_ID) ||
-                        // ...or this is a PreVote for a future term...
-                        (msgType == MsgRequestPreVote && m.getTerm() > this.term);
-
-                if (canVote && this.raftLog.isUpToDate(m.getIndex(), m.getLogTerm())) {
-                    // When responding to Msg{Pre,}Vote messages we include the term
-                    // from the message, not the local term. To see why consider the
-                    // case where a single node was previously partitioned away and
-                    // it's local term is now of date. If we include the local term
-                    // (recall that for pre-votes we don't update the local term), the
-                    // (pre-)campaigning node on the other end will proceed to ignore
-                    // the message (it ignores all out of date messages).
-                    // The term in the original message and current local term are the
-                    // same in the case of regular votes, but different for pre-votes.
-                    this.logVoteApprove(m);
-
-                    var resp = newMessageBuilder(m.getFrom(), voteRespMsgType(msgType), null)
-                            .setReject(false)
-                            .setTerm(m.getTerm());
-
-                    if (msgType == MsgRequestVote) {
-                        // Only record real votes.
-                        this.electionElapsed = 0;
-                        this.vote = m.getFrom();
-                    }
-
-                    this.send(resp);
-                } else {
-                    this.logVoteReject(m);
-                    var resp = newMessageBuilder(m.getFrom(), voteRespMsgType(msgType), null)
-                            .setReject(true)
-                            .setTerm(this.term);
-
-                    this.send(resp);
-                }
-            }
-            default -> stepState(m);
-        }
-    }
-
-    private void stepState(Eraftpb.Message m) throws RaftErrorException {
-        switch (this.state) {
-            case Candidate, PreCandidate -> this.stepCandidate(m);
-            case Follower -> this.stepFollower(m);
-            case Leader -> this.stepLeader(m);
-        }
-    }
-
-    private void stepLeader(Eraftpb.Message m) {
-        // todo
-    }
-
-    // step_candidate is shared by state Candidate and PreCandidate; the difference is
-    // whether they respond to MsgRequestVote or MsgRequestPreVote.
-    private void stepCandidate(Eraftpb.Message m) throws RaftErrorException {
-        switch (m.getMsgType()) {
-            case MsgPropose -> {
-                log.info("no leader at term {}; dropping proposal", this.term);
-                throw new RaftErrorException(RaftError.ProposalDropped);
-            }
-            case MsgAppend -> {
-                this.becomeFollower(m.getTerm(), m.getFrom());
-                this.handleAppendEntries(m);
-            }
-            case MsgHeartbeat -> {
-                this.becomeFollower(m.getTerm(), m.getFrom());
-                this.handleHeartbeat(m);
-            }
-            case MsgSnapshot -> {
-                this.becomeFollower(m.getTerm(), m.getFrom());
-                this.handleSnapshot(m);
-            }
-            case MsgRequestVoteResponse, MsgRequestPreVoteResponse -> {
-                // Only handle vote responses corresponding to our candidacy (while in
-                // state Candidate, we may get stale MsgPreVoteResp messages in this term from
-                // our pre-candidate state).
-                if ((this.state == StateRole.PreCandidate && m.getMsgType() != MsgRequestPreVoteResponse) ||
-                        (this.state == StateRole.Candidate && m.getMsgType() != MsgRequestVoteResponse)) {
-                    return;
-                }
-
-                this.registerVote(m.getFrom(), !m.getReject());
-
-                switch (this.prs.candidacyStatus(this.votes, this.quorumFunction)) {
-                    case Elected -> {
-                        if (this.state == StateRole.PreCandidate) {
-                            this.campaign(CAMPAIGN_ELECTION);
-                        } else {
-                            this.becomeLeader();
-                            this.bCastAppend();
-                        }
-                    }
-                    case Ineligible -> this.becomeFollower(this.term, INVALID_ID);
-                    case Eligible -> {}
-                }
-            }
-            case MsgTimeoutNow -> {
-                if (log.isDebugEnabled()) {
-                    log.debug("{} ignored MsgTimeoutNow from {}", this.term, m.getFrom());
-                }
-            }
-        }
-    }
-
-    private void stepFollower(Eraftpb.Message m) throws RaftErrorException {
-        switch (m.getMsgType()) {
-            case MsgPropose -> {
-                if (this.leaderId == INVALID_ID) {
-                    log.info("no leader at term {}; dropping proposal", this.term);
-                    throw new RaftErrorException(RaftError.ProposalDropped);
-                }
-                var toSend = m.toBuilder().setTo(this.leaderId);
-                this.send(toSend);
-            }
-            case MsgAppend -> {
-                this.electionElapsed = 0;
-                this.leaderId = m.getFrom();
-                this.handleAppendEntries(m);
-            }
-            case MsgHeartbeat -> {
-                this.electionElapsed = 0;
-                this.leaderId = m.getFrom();
-                this.handleHeartbeat(m);
-            }
-            case MsgSnapshot -> {
-                this.electionElapsed = 0;
-                this.leaderId = m.getFrom();
-                this.handleSnapshot(m);
-            }
-            case MsgTransferLeader -> {
-                if (this.leaderId == INVALID_ID) {
-                    log.info("no leader at term {}; dropping leader transfer msg", this.term);
-                    return;
-                }
-                var toSend = m.toBuilder().setTo(this.leaderId);
-                this.send(toSend);
-            }
-            case MsgTimeoutNow -> {
-                if (this.promotable) {
-                    log.info("[term {}] received MsgTimeoutNow from {} and starts an election to get leadership.",
-                            this.term,
-                            m.getFrom());
-                    // Leadership transfers never use pre-vote even if self.pre_vote is true; we
-                    // know we are not recovering from a partition so there is no need for the
-                    // extra round trip.
-                    this.hup(true);
-                } else {
-                    log.info("received MsgTimeoutNow from {} but is not promotable", m.getFrom());
-                }
-            }
-            case MsgReadIndex -> {
-                if (this.leaderId == INVALID_ID) {
-                    log.info("no leader at term {}; dropping index reading msg", this.term);
-                    return;
-                }
-                var toSend = m.toBuilder().setTo(this.leaderId);
-                this.send(toSend);
-            }
-            case MsgReadIndexResp -> {
-                var size = m.getEntriesList().size();
-                if (size != 1) {
-                    log.error("invalid format of MsgReadIndexResp from {} entries count {}", m.getFrom(), size);
-                    return;
-                }
-
-                var rs = new ReadState(m.getIndex(), m.getEntries(0).getData());
-                this.readStates.add(rs);
-            }
-        }
-    }
-
-    /// Converts this node to a follower.
-    public void becomeFollower(long term, long leaderId) {
-        long pendingRequestSnapshot = this.pendingRequestSnapshot;
-        this.reset(term);
-        this.leaderId = leaderId;
-        this.state = StateRole.Follower;
-        this.pendingRequestSnapshot = pendingRequestSnapshot;
-        log.info("became follower at term {}", this.term);
-    }
-
-    // TODO: revoke pub when there is a better way to test.
-    /// Converts this node to a candidate
-    ///
-    /// # Panics
-    ///
-    /// Panics if a leader already exists.
-    private void becomeCandidate() {
-        if (this.state == StateRole.Leader) {
-            throw new PanicException("invalid transition [leader -> candidate]");
-        }
-
-        var term = this.term + 1;
-        this.reset(term);
-        this.vote = this.id;
-        this.state = StateRole.Candidate;
-        log.info("became candidate at term {}", term);
-    }
-
-    /// Converts this node to a pre-candidate
-    ///
-    /// # Panics
-    ///
-    /// Panics if a leader already exists.
-    private void becomePreCandidate() {
-        if (this.state == StateRole.Leader) {
-            throw new PanicException("invalid transition [leader -> pre-candidate]");
-        }
-
-        // Becoming a pre-candidate changes our state.
-        // but doesn't change anything else. In particular it does not increase
-        // self.term or change self.vote.
-        this.state = StateRole.PreCandidate;
-        this.votes.clear();
-        // If a network partition happens, and leader is in minority partition,
-        // it will step down, and become follower without notifying others.
-        this.leaderId = INVALID_ID;
-        log.info("became pre-candidate at term {}", this.term);
-    }
-
-    // TODO: revoke pub when there is a better way to test.
-    /// Makes this raft the leader.
-    ///
-    /// # Panics
-    ///
-    /// Panics if this is a follower node.
-    private void becomeLeader() {
-        if (log.isTraceEnabled()) {
-            log.trace("ENTER become_leader");
-        }
-
-        if (this.state == StateRole.Follower) {
-            throw new PanicException("invalid transition [follower -> leader]");
-        }
-        var term = this.term;
-        this.reset(term);
-        this.leaderId = this.id;
-        this.state = StateRole.Leader;
-
-        // Followers enter replicate mode when they've been successfully probed
-        // (perhaps after having received a snapshot as a result). The leader is
-        // trivially in this state. Note that r.reset() has initialized this
-        // progress with the last index already.
-        var selfId = this.id;
-        this.prs.get(selfId).becomeReplicate();
-        this.pendingConfIndex = this.raftLog.lastIndex();
-
-        this.appendEntry(List.of(Eraftpb.Entry.newBuilder()));
-
-        log.info("became leader at term {}", this.term);
-
-        if (log.isTraceEnabled()) {
-            log.trace("EXIT become_leader");
-        }
-    }
-
-
-    /// Resets the current node to a given term.
-    public void reset(long term) {
-        if (this.term != term) {
-            this.term = term;
-            this.vote = INVALID_ID;
-        }
-
-        this.leaderId = INVALID_ID;
-        this.resetRandomizedElectionTimeout();
-        this.electionElapsed = 0;
-        this.heartbeatElapsed = 0;
-
-        this.abortLeaderTransfer();
-
-        this.votes.clear();
-
-        this.pendingConfIndex = 0;
-        this.readOnly = new ReadOnly(this.readOnly.getOption());
-        this.pendingRequestSnapshot = INVALID_ID;
-
-        var lastIndex = this.raftLog.lastIndex();
-        var selfId = this.id;
-        this.prs.getProgress().forEach((id, pr) -> {
-            pr.reset(lastIndex + 1);
-            if (id == selfId) {
-                pr.setMatched(lastIndex);
-            }
-        });
-    }
-
-    /// Regenerates and stores the election timeout.
-    public void resetRandomizedElectionTimeout() {
-        var timeout = new Random().nextInt(this.max_electionTimeout - this.min_electionTimeout + 1) + this.min_electionTimeout;
-
-        if (log.isDebugEnabled()) {
-            log.debug("reset election timeout {} -> {} at {}",
-                    this.randomizedElectionTimeout,
-                    timeout,
-                    this.electionElapsed);
-        }
-
-        this.randomizedElectionTimeout = timeout;
-    }
-
-
-    /// Appends a slice of entries to the log. The entries are updated to match
-    /// the current index and term.
-    public void appendEntry(List<Eraftpb.Entry.Builder> entries) {
-        var lastIndex = this.raftLog.lastIndex();
-
-        var i = new AtomicInteger();
-        var appendEntries = entries.stream()
-                .map(s -> s.setTerm(this.term).setIndex(lastIndex + 1 + i.getAndIncrement()))
-                .map(Eraftpb.Entry.Builder::build)
-                .collect(Collectors.toList());
-
-        var appendAfterIndex = this.raftLog.append(appendEntries);
-
-        this.prs.get(this.id).maybeUpdate(appendAfterIndex);
-
-        // Regardless of maybe_commit's return, our caller will call bcastAppend.
-        this.maybeCommit();
-    }
-
-    /// Attempts to advance the commit index. Returns true if the commit index
-    /// changed (in which case the caller should call `r.bcast_append`).
-    private boolean maybeCommit() {
-        var mci = this.prs.maximalCommittedIndex(this.quorumFunction);
-        return this.raftLog.maybeCommit(mci, this.term);
-    }
-
-    private void hup(boolean transferLeader) {
-        if (this.state == StateRole.Leader) {
-            if (log.isDebugEnabled()) {
-                log.debug("ignoring MsgHup because already leader");
-            }
-            return;
-        }
-        // If there is a pending snapshot, its index will be returned by
-        // `maybe_first_index`. Note that snapshot updates configuration
-        // already, so as long as pending entries don't contain conf change
-        // it's safe to start campaign.
-        var firstIndex = Optional.ofNullable(this.raftLog.getUnstable().maybeFirstIndex())
-                .orElseGet(() -> this.raftLog.getApplied() + 1);
-        var lastIndex = this.raftLog.getCommitted() + 1;
-
-        List<Eraftpb.Entry> entries;
-        try {
-            entries = this.raftLog.slice(firstIndex, lastIndex, null);
-        } catch (RaftErrorException e) {
-            throw new PanicException(log, "unexpected error getting unApplied entries [{}, {}]",
-                    firstIndex,
-                    lastIndex);
-        }
-
-        var pendingConf = this.numPendingConf(entries);
-        if (pendingConf != 0) {
-            log.warn("cannot campaign at term {} since there are still {} pending configuration changes to apply",
-                    this.term,
-                    pendingConf);
-            return;
-        }
-
-        log.info("starting a new election; term {}", this.term);
-
-        if (transferLeader) {
-            this.campaign(CAMPAIGN_TRANSFER);
-        } else if (this.preVote) {
-            this.campaign(CAMPAIGN_PRE_ELECTION);
-        } else {
-            this.campaign(CAMPAIGN_ELECTION);
-        }
-    }
-
-    /// Campaign to attempt to become a leader.
-    ///
-    /// If pre vote is enabled, this is handled as well.
-    private void campaign(ByteString campaignType) {
-
-        Eraftpb.MessageType voteMsgType;
-        long term;
-        if (CAMPAIGN_PRE_ELECTION.equals(campaignType)) {
-            this.becomePreCandidate();
-            voteMsgType = MsgRequestPreVote;
-            term = this.term + 1;
-        } else {
-            this.becomeCandidate();
-            voteMsgType = MsgRequestVote;
-            term = this.term;
-        }
-
-        var selfId = this.id;
-
-        this.registerVote(selfId, true);
-
-        if (CandidacyStatus.Elected == this.prs.candidacyStatus(this.votes, this.quorumFunction)) {
-            // We won the election after voting for ourselves (which must mean that
-            // this is a single-node cluster). Advance to the next state.
-            if (CAMPAIGN_PRE_ELECTION.equals(campaignType)) {
-                this.campaign(CAMPAIGN_ELECTION);
-            } else {
-                this.becomeLeader();
-            }
-            return;
-        }
-
-        this.prs.voterIds().stream().filter(id -> id != selfId)
-                .forEach(id -> {
-                    var lastTerm = this.raftLog.lastTerm();
-                    var lastIndex = this.raftLog.lastIndex();
-
-                    log.info("[log term: {}, index: {}] sent request to {} term {}, msgType {}",
-                            lastTerm,
-                            lastIndex,
-                            id,
-                            this.term,
-                            voteMsgType);
-
-                    var msgBuilder = newMessageBuilder(id, voteMsgType, null)
-                            .setTerm(term)
-                            .setIndex(lastIndex)
-                            .setLogTerm(lastTerm);
-
-                    if (CAMPAIGN_TRANSFER.equals(campaignType)) {
-                        msgBuilder.setContext(campaignType);
-                    }
-
-                    this.send(msgBuilder);
-                });
-    }
-
-    /// Sets the vote of `id` to `vote`.
-    private void registerVote(long id, boolean vote) {
-        this.votes.putIfAbsent(id, vote);
-    }
-
-    private long numPendingConf(List<Eraftpb.Entry> entries) {
-        return entries.stream().filter(s -> s.getEntryType() == Eraftpb.EntryType.EntryConfChange).count();
-    }
-
-    private void logVoteApprove(Eraftpb.Message message) {
-        log.info("[log term: {}, index: {}, vote: {}] cast vote for {} [log term: {}, index: {}] at term {} msgType {}",
-                this.raftLog.lastTerm(),
-                this.raftLog.lastIndex(),
-                this.vote,
-                message.getFrom(),
-                message.getLogTerm(),
-                message.getIndex(),
-                this.term,
-                message.getMsgType());
-    }
-
-    private void logVoteReject(Eraftpb.Message message) {
-        log.info("[log term: {}, index: {}, vote: {}] rejected vote for {} [log term: {}, index: {}] at term {} msgType {}",
-                this.raftLog.lastTerm(),
-                this.raftLog.lastIndex(),
-                this.vote,
-                message.getFrom(),
-                message.getLogTerm(),
-                message.getIndex(),
-                this.term,
-                message.getMsgType());
-    }
-
-    private void handleAppendEntries(Eraftpb.Message m) {
-        if (this.pendingRequestSnapshot == INVALID_INDEX) {
-            this.sendRequestSnapshot();
-            return;
-        }
-
-        if (m.getIndex() < this.raftLog.getCommitted()) {
-            if (log.isDebugEnabled()) {
-                log.debug("got message with lower index than committed.");
-            }
-
-            var toSend = Eraftpb.Message.newBuilder().setMsgType(MsgAppendResponse)
-                    .setTo(m.getFrom())
-                    .setIndex(this.raftLog.getCommitted());
-            this.send(toSend);
-            return;
-        }
-
-        var toSend = Eraftpb.Message.newBuilder().setMsgType(MsgAppendResponse)
-                .setTo(m.getFrom())
-                .setIndex(this.raftLog.getCommitted());
-
-        var lastIdx = this.raftLog.maybeAppend(m.getIndex(), m.getLogTerm(), m.getCommit(), m.getEntriesList());
-
-        if (lastIdx != null) {
-            toSend.setIndex(lastIdx);
-        } else {
-            if (log.isDebugEnabled()) {
-                log.debug("rejected msgApp [log term: {}, index: {}] from {}",
-                        m.getLogTerm(),
-                        m.getIndex(),
-                        m.getFrom());
-            }
-            toSend.setIndex(m.getIndex())
-                    .setReject(true)
-                    .setRejectHint(this.raftLog.lastIndex());
-        }
-        this.send(toSend);
-    }
-
-    private void sendRequestSnapshot() {
-        var toSend = Eraftpb.Message.newBuilder().setMsgType(MsgAppendResponse)
-                .setIndex(this.raftLog.getCommitted())
-                .setReject(true)
-                .setRejectHint(this.raftLog.lastIndex())
-                .setTo(this.leaderId).setRequestSnapshot(this.pendingRequestSnapshot);
-        this.send(toSend);
-    }
-
-    /// For a message, commit and send out heartbeat.
-    private void handleHeartbeat(Eraftpb.Message m) {
-        this.raftLog.commitTo(m.getCommit());
-        if (this.pendingRequestSnapshot != INVALID_INDEX) {
-            this.sendRequestSnapshot();
-            return;
-        }
-        var toSend = Eraftpb.Message.newBuilder()
-                .setMsgType(MsgHeartbeatResponse)
-                .setTo(m.getFrom())
-                .setContext(m.getContext());
-
-        this.send(toSend);
-    }
-
-    private void handleSnapshot(Eraftpb.Message m) {
-        var meta = m.getSnapshot().getMetadata();
-        if (this.restore(m.getSnapshot())) {
-            log.info("[commit: {}, term: {}] restored snapshot [index: {}, term: {}]",
-                    this.term,
-                    this.raftLog.getCommitted(),
-                    meta.getIndex(),
-                    meta.getTerm());
-
-            var toSend = Eraftpb.Message.newBuilder().setMsgType(MsgAppendResponse)
-                    .setTo(m.getFrom())
-                    .setIndex(this.raftLog.lastIndex());
-            this.send(toSend);
-        } else {
-            log.info("[commit: {}, term: {}] ignored snapshot [index: {}, term: {}]",
-                    this.term,
-                    this.raftLog.getCommitted(),
-                    meta.getIndex(),
-                    meta.getTerm());
-
-            var toSend = Eraftpb.Message.newBuilder().setMsgType(MsgAppendResponse)
-                    .setTo(m.getFrom())
-                    .setIndex(this.raftLog.getCommitted());
-            this.send(toSend);
-        }
-    }
-
-    /// Recovers the state machine from a snapshot. It restores the log and the
-    /// configuration of state machine.
-    public boolean restore(Eraftpb.Snapshot snapshot) {
-        if (snapshot.getMetadata().getIndex() < this.raftLog.getCommitted()) {
-            return false;
-        }
-
-        var result = this.restoreRaft(snapshot);
-        if (result != null) {
-            return result;
-        }
-        this.raftLog.restore(snapshot);
-        return true;
-    }
-
-    private Boolean restoreRaft(Eraftpb.Snapshot snapshot) {
-        var meta = snapshot.getMetadata();
-        // Do not fast-forward commit if we are requesting snapshot.
-        if (this.pendingRequestSnapshot == INVALID_INDEX && this.raftLog.matchTerm(meta.getIndex(), meta.getTerm())) {
-            log.info("[commit: {}, lastIndex: {}, lastTerm: {}] " +
-                    "fast-forwarded commit to snapshot [index: {}, term: {}]",
-                    this.raftLog.getCommitted(),
-                    this.raftLog.lastIndex(),
-                    this.raftLog.lastTerm(),
-                    meta.getIndex(),
-                    meta.getTerm());
-            this.raftLog.commitTo(meta.getIndex());
-            return false;
-        }
-
-        // After the Raft is initialized, a voter can't become a learner any more.
-        if (this.prs.getProgress().size() != 0 && this.promotable) {
-            for (Long id : meta.getConfState().getLearnersList()) {
-                if (id == this.id) {
-                    log.error("can't become learner when restores snapshot, snapshot index {}, snapshot term {}",
-                            meta.getIndex(),
-                            meta.getTerm());
-                    return false;
-                }
-            }
-        }
-
-        log.info("[commit: {}, lastIndex: {}, lastTerm: {}] starts to restore snapshot [index: {}, term: {}]",
-                this.raftLog.getCommitted(),
-                this.raftLog.lastIndex(),
-                this.raftLog.lastTerm(),
-                meta.getIndex(),
-                meta.getTerm());
-
-        // Restore progress set and the learner flag.
-        var nextIdx = this.raftLog.lastIndex() + 1;
-        this.prs.restoreSnapMeta(meta, nextIdx, this.maxInflight);
-        this.prs.get(this.id).setMatched(nextIdx - 1);
-        if (this.prs.getConfiguration().getVoters().contains(this.id)) {
-            this.promotable = true;
-        } else if (this.prs.getConfiguration().getLearners().contains(this.id)) {
-            this.promotable = false;
-        }
-
-        this.pendingRequestSnapshot = INVALID_INDEX;
-        return null;
-    }
-
-    /// Sends RPC, with entries to all peers that are not up-to-date
-    /// according to the progress recorded in r.prs().
-    private void bCastAppend() {
-        this.prs.getProgress().entrySet()
-                .stream()
-                .filter(e -> e.getKey() != this.id)
-                .forEach(e -> this.sendAppend(e.getKey(), e.getValue()));
+        this.msgs.add(message);
     }
 
     public Eraftpb.HardState hardState() {
